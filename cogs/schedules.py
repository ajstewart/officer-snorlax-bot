--- conflicted
+++ resolved
@@ -172,18 +172,9 @@
             bool: True of False for whether the checks pass or fail,
                 respectively.
         """
-<<<<<<< HEAD
-        admin_check = check_admin(ctx)
-        channel_check = await check_admin_channel(
-=======
         admin_check = snorlax_checks.check_admin(ctx)
-        channel_check = snorlax_checks.check_admin_channel(
->>>>>>> 5be57d44
-            ctx
-        )
-        bot_check = snorlax_checks.check_bot(
-            ctx
-        )
+        channel_check = await snorlax_checks.check_admin_channel(ctx)
+        bot_check = snorlax_checks.check_bot(ctx)
 
         if not bot_check:
             return False
@@ -209,11 +200,7 @@
         Returns:
             None.
         """
-<<<<<<< HEAD
-        exists = await check_schedule_exists(id)
-=======
-        exists = snorlax_checks.check_schedule_exists(id)
->>>>>>> 5be57d44
+        exists = await snorlax_checks.check_schedule_exists(id)
 
         if not exists:
             msg = 'Schedule ID {} does not exist!'.format(
@@ -224,11 +211,7 @@
 
             return
 
-<<<<<<< HEAD
-        allowed = await check_remove_schedule(ctx, id)
-=======
-        allowed = snorlax_checks.check_remove_schedule(ctx, id)
->>>>>>> 5be57d44
+        allowed = await snorlax_checks.check_remove_schedule(ctx, id)
 
         if not allowed:
             msg = f'You do not have permission to activate schedule {id}.'
@@ -440,11 +423,7 @@
         Returns:
             None.
         """
-<<<<<<< HEAD
-        exists = await check_schedule_exists(id)
-=======
-        exists = snorlax_checks.check_schedule_exists(id)
->>>>>>> 5be57d44
+        exists = await snorlax_checks.check_schedule_exists(id)
 
         if not exists:
             msg = 'Schedule ID {} does not exist!'.format(
@@ -455,11 +434,7 @@
 
             return
 
-<<<<<<< HEAD
-        allowed = await check_remove_schedule(ctx, id)
-=======
-        allowed = snorlax_checks.check_remove_schedule(ctx, id)
->>>>>>> 5be57d44
+        allowed = await snorlax_checks.check_remove_schedule(ctx, id)
 
         if not allowed:
             msg = f'You do not have permission to deactivate schedule {id}.'
@@ -791,11 +766,7 @@
         Returns:
             None
         """
-<<<<<<< HEAD
-        exists = await check_schedule_exists(id)
-=======
-        exists = snorlax_checks.check_schedule_exists(id)
->>>>>>> 5be57d44
+        exists = await snorlax_checks.check_schedule_exists(id)
 
         if not exists:
             msg = 'Schedule ID {} does not exist!'.format(
@@ -806,11 +777,7 @@
 
             return
 
-<<<<<<< HEAD
-        allowed = await check_remove_schedule(ctx, id)
-=======
-        allowed = snorlax_checks.check_remove_schedule(ctx, id)
->>>>>>> 5be57d44
+        allowed = await snorlax_checks.check_remove_schedule(ctx, id)
 
         if not allowed:
             msg = f'You do not have permission to remove schedule {id}.'
@@ -945,11 +912,7 @@
         Returns:
             None
         """
-<<<<<<< HEAD
-        exists = await check_schedule_exists(id)
-=======
-        exists = snorlax_checks.check_schedule_exists(id)
->>>>>>> 5be57d44
+        exists = await snorlax_checks.check_schedule_exists(id)
 
         if not exists:
             msg = 'Schedule ID {} does not exist!'.format(
@@ -960,11 +923,7 @@
 
             return
 
-<<<<<<< HEAD
-        allowed = await check_remove_schedule(ctx, id)
-=======
-        allowed = snorlax_checks.check_remove_schedule(ctx, id)
->>>>>>> 5be57d44
+        allowed = await snorlax_checks.check_remove_schedule(ctx, id)
 
         if not allowed:
             msg = 'You do not have permission to update this schedule'
